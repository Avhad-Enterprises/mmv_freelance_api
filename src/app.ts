import cookieParser from "cookie-parser";
import cors from "cors";
import express from "express";
import helmet from "helmet";
import hpp from "hpp";
import morgan from "morgan";
import compression from "compression";
import Routes from "./interfaces/routes.interface";
import errorMiddleware from "./middlewares/error.middleware";
import { logger, stream } from "./utils/logger";
import authMiddleware from "./middlewares/auth.middleware";
<<<<<<< HEAD
import notFoundMiddleware from "./middlewares/not-found.middleware";
import dotenv from 'dotenv';
import multerErrorHandler from './middlewares/multer-error.middleware';
import DB from '../database/index';
import SocketService from './socket';
=======
import dotenv from "dotenv";
import multerErrorHandler from "./middlewares/multer-error.middleware";
import DB from "../database/index";
import SocketService from "./socket";
>>>>>>> 7be20b1b
dotenv.config();

class App {
  public app: express.Application;
  public port: number;
  public env: string;

  constructor(routes: Routes[]) {
    this.app = express();
    this.port = parseInt(process.env.PORT || '8000', 10);
    this.env = process.env.NODE_ENV || "development";

    this.initializeMiddlewares();
    this.initializeRoutes(routes);
    this.initializeErrorHandling();
  }

  public async listen() {
    try {
      // Test database connection before starting server
      console.log("🔍 Testing database connection...");
      await DB.raw("SELECT 1 as test");
      console.log("✅ Database connection successful");

      const server = this.app.listen(this.port, '0.0.0.0', () => {
        logger.info(
          `🚀 App listening on the port ${this.port}. Current Env ${this.env}.`
        );
      });

      // Initialize Socket.IO
      SocketService.init(server);

      server.on("error", (error: any) => {
        if (error.code === "EADDRINUSE") {
          logger.error(
            `❌ Port ${this.port} is already in use. Please use a different port or kill the process using it.`
          );
          logger.error(
            `To kill processes on port ${this.port}, run: lsof -ti:${this.port} | xargs kill -9`
          );
          process.exit(1);
        } else {
          logger.error(`❌ Server startup error: ${error.message}`);
          throw error;
        }
      });
    } catch (error: any) {
      console.error("❌ Database connection failed:", error.message);
      logger.error(`❌ Database connection failed: ${error.message}`);
      process.exit(1);
    }
  }

  public getServer() {
    return this.app;
  }

  private initializeMiddlewares() {
    if (this.env === "production") {
      this.app.use(morgan("combined", { stream }));
    } else if (this.env === "development") {
      this.app.use(morgan("dev", { stream }));
    }

    // CORS Configuration for production and development
    const allowedOrigins = [
      "https://makemyvid.io",
      "https://www.makemyvid.io",
      "http://localhost:3000",
      "http://localhost:3001",
<<<<<<< HEAD
      "http://localhost:5173"
=======
      "http://192.168.1.20:3000",
      "http://localhost:5173",
      "http://192.168.1.34:5173",
      "http://172.16.0.2:5173",
>>>>>>> 7be20b1b
    ];

    this.app.use(
      cors({
        origin: function (origin, callback) {
          // Allow requests with no origin (like mobile apps, Postman, or same-origin)
          if (!origin) {
            return callback(null, true);
          }

          if (allowedOrigins.includes(origin)) {
            callback(null, true);
          } else {
            console.warn(`CORS blocked origin: ${origin}`);
            callback(new Error("Not allowed by CORS"));
          }
        },
        credentials: true,
        methods: ["GET", "POST", "PUT", "DELETE", "PATCH", "OPTIONS"],
        allowedHeaders: [
          "Content-Type",
          "Authorization",
          "X-Requested-With",
          "Accept",
          "Origin",
          "x-test-mode",
          "x-api-key",
          "x-client-id",
        ],
        exposedHeaders: ["Content-Range", "X-Content-Range"],
        maxAge: 86400, // 24 hours
      })
    );

    this.app.use(hpp());
    this.app.use(helmet());
    this.app.use(compression());
    this.app.use(express.json({ limit: "200mb" })); // Reduced from 2gb
    this.app.use(express.urlencoded({ limit: "200mb", extended: true }));
    this.app.use(cookieParser());
  }

  private initializeRoutes(routes: Routes[]) {
    // Health check endpoint (no auth required)
    this.app.get("/health", (req, res) => {
      res.status(200).json({
        status: "OK",
        timestamp: new Date().toISOString(),
        environment: this.env,
      });
    });

    // API routes with /api/v1 prefix and auth middleware
    // Auth middleware will exclude public routes like /auth/login, /auth/register
    this.app.use("/api/v1", authMiddleware);
    routes.forEach((route) => {
      this.app.use("/api/v1", route.router);
    });

    // 404 handler for unmatched routes
<<<<<<< HEAD
    // 404 handler for unmatched routes
    this.app.use(notFoundMiddleware);
=======
    this.app.use("*", (req, res) => {
      res.status(404).json({
        success: false,
        message: "Route not found",
        path: req.originalUrl,
      });
    });
>>>>>>> 7be20b1b
  }

  private initializeErrorHandling() {
    // Handle multer-specific errors first
    this.app.use(multerErrorHandler);
    // General error handling
    this.app.use(errorMiddleware);
  }
}

export default App;<|MERGE_RESOLUTION|>--- conflicted
+++ resolved
@@ -9,18 +9,11 @@
 import errorMiddleware from "./middlewares/error.middleware";
 import { logger, stream } from "./utils/logger";
 import authMiddleware from "./middlewares/auth.middleware";
-<<<<<<< HEAD
 import notFoundMiddleware from "./middlewares/not-found.middleware";
 import dotenv from 'dotenv';
 import multerErrorHandler from './middlewares/multer-error.middleware';
 import DB from '../database/index';
 import SocketService from './socket';
-=======
-import dotenv from "dotenv";
-import multerErrorHandler from "./middlewares/multer-error.middleware";
-import DB from "../database/index";
-import SocketService from "./socket";
->>>>>>> 7be20b1b
 dotenv.config();
 
 class App {
@@ -92,14 +85,11 @@
       "https://www.makemyvid.io",
       "http://localhost:3000",
       "http://localhost:3001",
-<<<<<<< HEAD
       "http://localhost:5173"
-=======
       "http://192.168.1.20:3000",
       "http://localhost:5173",
       "http://192.168.1.34:5173",
       "http://172.16.0.2:5173",
->>>>>>> 7be20b1b
     ];
 
     this.app.use(
@@ -160,10 +150,8 @@
     });
 
     // 404 handler for unmatched routes
-<<<<<<< HEAD
     // 404 handler for unmatched routes
     this.app.use(notFoundMiddleware);
-=======
     this.app.use("*", (req, res) => {
       res.status(404).json({
         success: false,
@@ -171,7 +159,6 @@
         path: req.originalUrl,
       });
     });
->>>>>>> 7be20b1b
   }
 
   private initializeErrorHandling() {
