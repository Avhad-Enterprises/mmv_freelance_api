--- conflicted
+++ resolved
@@ -413,12 +413,8 @@
     const token = this.generateToken(
       user.user_id,
       user.email,
-<<<<<<< HEAD
-      roles.map(r => r.role_name)
-=======
       roles.map(r => r.role_name),
       permissions
->>>>>>> eb5c1401
     );
 
     return {
@@ -464,20 +460,7 @@
   /**
    * Generate JWT token
    */
-<<<<<<< HEAD
-  private generateToken(user_id: number, email: string, roles: string[]): string {
-    const secret = process.env.JWT_SECRET;
-
-    if (!secret) {
-      if (process.env.NODE_ENV === 'production') {
-        throw new Error('FATAL: JWT_SECRET is not defined in production environment!');
-      }
-      console.warn('⚠️ WARNING: Using fallback JWT secret. Set JWT_SECRET in .env file.');
-    }
-
-=======
   private generateToken(user_id: number, email: string, roles: string[], permissions: string[]): string {
->>>>>>> eb5c1401
     return jwt.sign(
       {
         id: user_id, // Use 'id' to match DataStoredInToken interface
