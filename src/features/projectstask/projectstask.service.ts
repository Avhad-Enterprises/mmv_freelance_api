--- conflicted
+++ resolved
@@ -165,14 +165,7 @@
       // 6. update project
       await DB(T.PROJECTS_TASK)
         .where({ projects_task_id })
-<<<<<<< HEAD
         .update(formattedUpdate);
-=======
-        .update({
-          ...updateData,
-          updated_at: new Date(),
-        });
->>>>>>> 94c6cc02
 
       // 7. return updated project
       const updatedProjecttask = await DB(T.PROJECTS_TASK)
@@ -419,7 +412,6 @@
     }
 
     const projects = await DB(T.PROJECTS_TASK)
-<<<<<<< HEAD
       .leftJoin(T.APPLIED_PROJECTS, function () {
         this.on(`${T.PROJECTS_TASK}.projects_task_id`, '=', `${T.APPLIED_PROJECTS}.projects_task_id`)
           .andOn(`${T.APPLIED_PROJECTS}.is_deleted`, '=', DB.raw('false'));
@@ -432,14 +424,6 @@
         `${T.PROJECTS_TASK}.*`,
         DB.raw(`COUNT(${T.APPLIED_PROJECTS}.applied_projects_id)::int as application_count`)
       ]);
-=======
-      .where({
-        client_id,
-        is_deleted: false,
-      })
-      .orderBy("created_at", "desc")
-      .select("*");
->>>>>>> 94c6cc02
 
     return projects;
   }
