import { AppliedProjectsDto } from "./applied_projects.dto";
import DB, { T } from "../../../database/index";
import HttpException from "../../exceptions/HttpException";
import { isEmpty } from "../../utils/common";
import { CreditsService } from "../credits/services";
import { CreditLoggerService } from "../credits/services/credit-logger.service";
import NotificationService from "../notification/notification.service";

/**
 * Applied Projects Service
 * 
 * Handles job applications from freelancers to client projects.
 * 
 * WORKFLOW:
 * 1. Freelancer applies → Application Status = 0 (Pending)
 * 2. Client approves → Application Status = 1 (Approved)
 *                    → Project Task Status = 1 (Assigned/In Progress)
 *                    → project.freelancer_id is set
 * 3. Freelancer submits work → Submission created
 * 4. Client approves submission → Application Status = 2 (Completed)
 *                               → Project Task Status = 2 (Completed)
 * 
 * STATUS CODES:
 * - 0: Pending (waiting for client review)
 * - 1: Approved (freelancer hired, project in progress)
 * - 2: Completed (project finished)
 * - 3: Rejected (client rejected application)
 */

class AppliedProjectsService {
    private creditsService = new CreditsService();
    private creditLogger = new CreditLoggerService();
    private notificationService = new NotificationService();

    /**
     * Apply to a project with atomic transaction
     * SECURITY: Credits and application are in same transaction
     * If application insert fails, credits are automatically rolled back
     */
    public async apply(data: AppliedProjectsDto): Promise<any> {
        // Validate required fields
        if (!data.projects_task_id || !data.user_id) {
            throw new HttpException(400, "Project Task ID and User ID are required");
        }

        // Check if already applied (outside transaction for performance)
        const existing = await DB(T.APPLIED_PROJECTS)
            .where({
                projects_task_id: data.projects_task_id,
                user_id: data.user_id,
                is_deleted: false
            })
            .first();
        if (existing) {
            return {
                alreadyApplied: true,
                message: "Already applied to this project",
                data: existing
            };
        }

        const CREDITS_PER_APPLICATION = 1;

        // Check project exists and get details (outside transaction)
        const project = await DB(T.PROJECTS_TASK)
            .join(T.CLIENT_PROFILES, `${T.PROJECTS_TASK}.client_id`, '=', `${T.CLIENT_PROFILES}.client_id`)
            .where({
                [`${T.PROJECTS_TASK}.projects_task_id`]: data.projects_task_id,
                [`${T.PROJECTS_TASK}.is_deleted`]: false
            })
            .select(
                `${T.PROJECTS_TASK}.bidding_enabled`,
                `${T.CLIENT_PROFILES}.user_id`,
                `${T.PROJECTS_TASK}.project_title`
            )
            .first();

        if (!project) {
            throw new HttpException(404, "Project not found");
        }

        if (project.bidding_enabled) {
            if (!data.bid_amount || data.bid_amount <= 0) {
                throw new HttpException(400, "Bid amount is required and must be greater than 0 for projects with bidding enabled");
            }
        }

        // ATOMIC TRANSACTION: Credits + Application together
        // If any step fails, everything is rolled back
        const result = await DB.transaction(async (trx) => {
            // Step 1: Lock and check credits with row-level lock
            const profile = await trx(T.FREELANCER_PROFILES)
                .where({ user_id: data.user_id })
                .select('credits_balance', 'credits_used')
                .forUpdate() // Row-level lock prevents race condition
                .first();

            if (!profile) {
                throw new HttpException(404, "Freelancer profile not found");
            }

            if (profile.credits_balance < CREDITS_PER_APPLICATION) {
                throw new HttpException(400, {
                    code: 'INSUFFICIENT_CREDITS',
                    message: 'Insufficient credits. Please purchase more credits to apply.',
                    required: CREDITS_PER_APPLICATION,
                    available: profile.credits_balance,
                    purchaseUrl: '/api/v1/credits/packages'
                });
            }

            // Step 2: Deduct credits
            await trx(T.FREELANCER_PROFILES)
                .where({ user_id: data.user_id })
                .update({
                    credits_balance: profile.credits_balance - CREDITS_PER_APPLICATION,
                    credits_used: profile.credits_used + CREDITS_PER_APPLICATION,
                    updated_at: trx.fn.now()
                });

            // Step 3: Create application (if this fails, credits are rolled back)
            const applicationData = {
                ...data,
                credits_spent: CREDITS_PER_APPLICATION,
                status: data.status ?? 0, // 0 = pending
                is_active: true,
                is_deleted: false,
                created_at: new Date(),
                updated_at: new Date()
            };

            const [appliedProject] = await trx(T.APPLIED_PROJECTS)
                .insert(applicationData)
                .returning("*");

            // Step 4: Log the credit transaction for history tracking
            await this.creditLogger.log({
                user_id: data.user_id,
                transaction_type: 'deduction',
                amount: -CREDITS_PER_APPLICATION,
                balance_before: profile.credits_balance,
                balance_after: profile.credits_balance - CREDITS_PER_APPLICATION,
                reference_type: 'application',
                reference_id: appliedProject.applied_projects_id,
                description: `Applied to project: ${project.project_title || `#${data.projects_task_id}`}`
            }, trx);

            return {
                application: appliedProject,
                creditsDeducted: CREDITS_PER_APPLICATION,
                newBalance: profile.credits_balance - CREDITS_PER_APPLICATION
            };
        });

        // Send Notification (outside transaction - non-critical)
        try {
            if (project.user_id) {
                await this.notificationService.createNotification({
                    user_id: project.user_id,
                    title: "New Proposal Received",
                    message: `A freelancer has applied to your project: ${project.project_title || 'Untitled Project'}`,
                    type: "proposal",
                    related_id: result.application.applied_projects_id,
                    related_type: "applied_projects",
                    is_read: false
                });
            }
        } catch (notificationError) {
            // Log but don't fail - notification is not critical
            console.error('Failed to send notification:', notificationError);
        }

        return {
            alreadyApplied: false,
            message: "Applied to project successfully",
            data: result.application,
            credits_deducted: result.creditsDeducted,
            new_balance: result.newBalance
        };
    }

    public async getProjectApplications(projects_task_id: number): Promise<any[]> {
        if (!projects_task_id) {
            throw new HttpException(400, "Project Task ID Required")
        }
        const projects = await DB(T.APPLIED_PROJECTS)
            .join('users', 'applied_projects.user_id', '=', 'users.user_id')
            .where({
                'applied_projects.projects_task_id': projects_task_id,
                'applied_projects.is_deleted': false
            })
            .orderBy('applied_projects.created_at', 'desc')
            .select(
                'applied_projects.*',
                'users.first_name',
                'users.last_name',
                'users.profile_picture',
                'users.email',
                'users.bio'

            );
        return projects;
    }

    public async getUserApplications(user_id: number): Promise<any[]> {
        if (!user_id) {
            throw new HttpException(400, "User ID Required");
        }
        const applications = await DB(T.APPLIED_PROJECTS)
            .join('projects_task', 'applied_projects.projects_task_id', '=', 'projects_task.projects_task_id')
            .leftJoin(`${T.USERS_TABLE} as client`, 'projects_task.client_id', 'client.user_id')
            .leftJoin(T.CLIENT_PROFILES, 'projects_task.client_id', `${T.CLIENT_PROFILES}.user_id`)
            .leftJoin(T.SUBMITTED_PROJECTS, function () {
                this.on('projects_task.projects_task_id', '=', `${T.SUBMITTED_PROJECTS}.projects_task_id`)
                    .andOn('applied_projects.user_id', '=', `${T.SUBMITTED_PROJECTS}.user_id`)
                    .andOn(`${T.SUBMITTED_PROJECTS}.is_deleted`, '=', DB.raw('false'));
            })
            .where({
                'applied_projects.user_id': user_id,
                'applied_projects.is_deleted': false
            })
            .orderBy('applied_projects.created_at', 'desc')
            .select(
                'applied_projects.*',
                'projects_task.*',
                // Client information
                'client.user_id as client_user_id',
                'client.first_name as client_first_name',
                'client.last_name as client_last_name',
                'client.profile_picture as client_profile_picture',
                `${T.CLIENT_PROFILES}.company_name as client_company_name`,
                `${T.CLIENT_PROFILES}.industry as client_industry`,
                // Submission information
                `${T.SUBMITTED_PROJECTS}.submission_id`,
                `${T.SUBMITTED_PROJECTS}.status as submission_status`,
                `${T.SUBMITTED_PROJECTS}.submitted_files`,
                `${T.SUBMITTED_PROJECTS}.additional_notes as submission_notes`,
                `${T.SUBMITTED_PROJECTS}.created_at as submitted_at`
            );
        return applications;
    }

    public async getUserApplicationByProject(user_id: number, projects_task_id: number): Promise<any> {
        if (!user_id || !projects_task_id) {
            throw new HttpException(400, "User ID and Project Task ID required");
        }
        const applications = await DB(T.APPLIED_PROJECTS)
            .join('projects_task', 'applied_projects.projects_task_id', '=', 'projects_task.projects_task_id')
            .where({
                'applied_projects.user_id': user_id,
                'applied_projects.projects_task_id': projects_task_id,
                'applied_projects.is_deleted': false
            })
            .orderBy('applied_projects.created_at', 'desc')
            .select(
                'applied_projects.*',
                'projects_task.*'
            );
        return applications;
    }

    public async updateApplicationStatus(applied_projects_id: number, status: number): Promise<any> {
        if (!applied_projects_id) {
            throw new HttpException(400, "applied_projects_id is required");
        }

        // Get the application first to get project and user details
        const application = await DB(T.APPLIED_PROJECTS)
            .where({ applied_projects_id })
            .first();

        if (!application) {
            throw new HttpException(404, "Application not found");
        }

        // Update the application status
        const updated = await DB(T.APPLIED_PROJECTS)
            .where({ applied_projects_id })
            .update({
                status,
                updated_at: new Date()
            })
            .returning('*');

        // If approving the application (status=1), assign the freelancer to the project
        if (status === 1) {
            // Get freelancer profile to get freelancer_id
            const freelancerProfile = await DB(T.FREELANCER_PROFILES)
                .where({ user_id: application.user_id })
                .first();

            if (freelancerProfile) {
                // Update the project to assign the freelancer and set status to assigned
                await DB(T.PROJECTS_TASK)
                    .where({ projects_task_id: application.projects_task_id })
                    .update({
                        freelancer_id: freelancerProfile.freelancer_id,
                        status: 1, // assigned
                        assigned_at: new Date(),
                        updated_at: new Date()
                    });
            }
        }

        // NOTIFICATION LOGIC
        if (status === 1) { // Accepted/Hired
            await this.notificationService.createNotification({
                user_id: application.user_id, // The Freelancer
                title: "Proposal Accepted!",
                message: `Congratulations! You have been hired for the project.`,
                type: "hired",
                related_id: application.projects_task_id,
                related_type: "projects_task",
                is_read: false
            });
        } else if (status === 3) { // Rejected
            await this.notificationService.createNotification({
                user_id: application.user_id, // The Freelancer
                title: "Proposal Update",
                message: `Your proposal for the project was not selected.`,
                type: "rejected",
                related_id: application.projects_task_id,
                related_type: "projects_task",
                is_read: false
            });
        }

        return updated[0];
    }

    /**
     * Withdraw application with automatic refund processing
     * SECURITY: Verifies user owns the application
     * REFUND POLICY:
     * - 100% refund within 30 minutes
     * - 50% refund within 24 hours
     * - 0% refund after 24 hours
     */
    public async withdrawApplication(
        applied_projects_id: number,
        user_id: number
    ): Promise<{
        message: string;
        refund?: { amount: number; percent: number; newBalance: number };
    }> {
        if (!applied_projects_id) {
            throw new HttpException(400, "applied_projects_id is required");
        }

        const application = await DB(T.APPLIED_PROJECTS)
            .where({ applied_projects_id })
            .first();

        if (!application) {
            throw new HttpException(404, "Application not found");
        }

        // SECURITY: Verify user owns this application
        if (application.user_id !== user_id) {
            throw new HttpException(403, "You can only withdraw your own applications");
        }

        if (application.is_deleted) {
            throw new HttpException(400, "Application has already been withdrawn.");
        }

<<<<<<< HEAD
        // Import refund service dynamically to avoid circular dependency
        const { CreditRefundService, RefundReason } = await import('../credits/services/credit-refund.service');
        const refundService = new CreditRefundService();

        // Check refund eligibility
        const eligibility = await refundService.checkRefundEligibility(
            applied_projects_id,
            user_id,
            RefundReason.WITHDRAWAL
        );

        // Mark application as withdrawn
=======
        // Check if application is already approved (status = 1)
        if (application.status === 1) {
            throw new HttpException(400, "Cannot withdraw from an approved project. Please contact support if you have concerns.");
        }

>>>>>>> 04bbd5bd
        await DB(T.APPLIED_PROJECTS)
            .where({ applied_projects_id })
            .update({
                is_deleted: true,
                is_active: false,
                deleted_at: new Date(),
                deleted_by: user_id,
                updated_at: new Date()
            });

<<<<<<< HEAD
        // Process refund if eligible
        if (eligibility.eligible && eligibility.refundAmount > 0) {
            try {
                const refundResult = await refundService.processRefund(
                    applied_projects_id,
                    user_id,
                    RefundReason.WITHDRAWAL
                );

                return {
                    message: `Application withdrawn. ${refundResult.refundAmount} credit(s) refunded.`,
                    refund: {
                        amount: refundResult.refundAmount,
                        percent: eligibility.refundPercent,
                        newBalance: refundResult.newBalance
                    }
                };
            } catch (refundError) {
                console.error('Refund failed during withdrawal:', refundError);
                // Still complete withdrawal even if refund fails
                return {
                    message: "Application withdrawn. Refund processing failed - please contact support."
                };
            }
        }

        return {
            message: eligibility.reason
                ? `Application withdrawn. ${eligibility.reason}`
                : "Application withdrawn. No refund available."
        };
=======
        // Fetch project details to get client_id and project_title
        const project = await DB(T.PROJECTS_TASK)
            .where({ projects_task_id: application.projects_task_id })
            .first();

        // Fetch freelancer details to get name
        const freelancer = await DB(T.USERS_TABLE)
            .where({ user_id: application.user_id })
            .first();

        // Send notification to Client that application was withdrawn
        if (project && project.client_id && freelancer) {
            await this.notificationService.createNotification({
                user_id: project.client_id, // Client
                title: "Application Withdrawn",
                message: `${freelancer.first_name} ${freelancer.last_name} has withdrawn their application for "${project.project_title || 'your project'}".`,
                type: "application_withdrawn",
                related_id: application.projects_task_id,
                related_type: "projects_task",
                is_read: false
            });
        }
>>>>>>> 04bbd5bd
    }

    public async getApplicationCountByProject(projects_task_id: number): Promise<number> {
        const result = await DB(T.APPLIED_PROJECTS)
            .where({ is_deleted: false, projects_task_id: projects_task_id })
            .count("applied_projects_id as count")
            .first();

        return Number(result?.count || 0);
    }

    public async getAppliedprojectByStatus(status: number): Promise<any[]> {
        if (![0, 1, 2, 3].includes(status)) {
            throw new HttpException(400, "Status must be 0 (pending), 1 (ongoing), 2 (completed), or 3 (rejected)");
        }

        const result = await DB(T.APPLIED_PROJECTS)
            .leftJoin('projects_task', 'applied_projects.projects_task_id', 'projects_task.projects_task_id')
            .leftJoin('users', 'applied_projects.user_id', 'users.user_id')
            .where('applied_projects.status', status)
            .andWhere('applied_projects.is_deleted', false)
            .orderBy('applied_projects.created_at', 'desc')
            .select(
                'applied_projects.*',
                'projects_task.*',
                'users.user_id',
                'users.first_name',
                'users.last_name',
                'users.profile_picture'
            );

        return result;
    }


    public async getAppliedCount(user_id: number): Promise<number> {
        if (!user_id) {
            throw new HttpException(400, "User ID is required");
        }

        const result = await DB(T.APPLIED_PROJECTS) // replace with your actual table name
            .count('* as count')
            .where({ user_id });

        const count = Number(result[0].count);

        if (isNaN(count)) {
            throw new HttpException(500, "Error converting applied count to number");
        }

        return count;
    }

    public async ongoingprojects(user_id: number): Promise<any[]> {
        return await DB(`${T.APPLIED_PROJECTS} as ap`)
            .join(`${T.PROJECTS_TASK} as pt`, 'pt.projects_task_id', 'ap.projects_task_id')
            .select(
                'ap.applied_projects_id',
                'ap.description',
                'ap.status',
                'ap.created_at as applied_at',
                'pt.project_title',
                'pt.deadline',
                'pt.budget'
            )
            .where({
                'ap.user_id': user_id,
                'ap.status': 1, // Approved
                'ap.is_deleted': false,
                'ap.is_active': true
            })
            .orderBy('ap.created_at', 'desc');
    }
    public async getprojectsbyfilter(user_id: number, filter: string): Promise<any[]> {
        const statusMap: Record<string, number> = {
            new: 0,
            ongoing: 1,
            completed: 2,
        };

        const status = statusMap[filter];

        return await DB(`${T.APPLIED_PROJECTS} as ap`)
            .join(`${T.PROJECTS_TASK} as pt`, 'pt.projects_task_id', 'ap.projects_task_id')
            .select(
                'ap.applied_projects_id',
                'ap.description as applied_description',
                'ap.status as application_status',
                'ap.created_at as applied_at',
                'pt.projects_task_id',
                'pt.project_title',
                'pt.project_category',
                'pt.deadline',
                'pt.budget',
                'pt.project_description',
                'pt.tags',
                'pt.skills_required',
                'pt.projects_type',
                'pt.project_format',
                'pt.video_length'
            )
            .where({
                'ap.user_id': user_id,
                'ap.status': status,
                'ap.is_deleted': false,
                'ap.is_active': true,
                'pt.is_deleted': false,
            })
            .orderBy('ap.created_at', 'desc');
    }
    public async getCompletedProjectCount(): Promise<number> {
        const result = await DB(T.APPLIED_PROJECTS)
            .where({
                status: 2,
                is_deleted: false
            }) // completed
            .count('applied_projects_id as count')
            .first();

        return parseInt(String(result?.count || '0'), 10);
    }


}
export default AppliedProjectsService;<|MERGE_RESOLUTION|>--- conflicted
+++ resolved
@@ -364,26 +364,11 @@
             throw new HttpException(400, "Application has already been withdrawn.");
         }
 
-<<<<<<< HEAD
-        // Import refund service dynamically to avoid circular dependency
-        const { CreditRefundService, RefundReason } = await import('../credits/services/credit-refund.service');
-        const refundService = new CreditRefundService();
-
-        // Check refund eligibility
-        const eligibility = await refundService.checkRefundEligibility(
-            applied_projects_id,
-            user_id,
-            RefundReason.WITHDRAWAL
-        );
-
-        // Mark application as withdrawn
-=======
         // Check if application is already approved (status = 1)
         if (application.status === 1) {
             throw new HttpException(400, "Cannot withdraw from an approved project. Please contact support if you have concerns.");
         }
 
->>>>>>> 04bbd5bd
         await DB(T.APPLIED_PROJECTS)
             .where({ applied_projects_id })
             .update({
@@ -394,39 +379,6 @@
                 updated_at: new Date()
             });
 
-<<<<<<< HEAD
-        // Process refund if eligible
-        if (eligibility.eligible && eligibility.refundAmount > 0) {
-            try {
-                const refundResult = await refundService.processRefund(
-                    applied_projects_id,
-                    user_id,
-                    RefundReason.WITHDRAWAL
-                );
-
-                return {
-                    message: `Application withdrawn. ${refundResult.refundAmount} credit(s) refunded.`,
-                    refund: {
-                        amount: refundResult.refundAmount,
-                        percent: eligibility.refundPercent,
-                        newBalance: refundResult.newBalance
-                    }
-                };
-            } catch (refundError) {
-                console.error('Refund failed during withdrawal:', refundError);
-                // Still complete withdrawal even if refund fails
-                return {
-                    message: "Application withdrawn. Refund processing failed - please contact support."
-                };
-            }
-        }
-
-        return {
-            message: eligibility.reason
-                ? `Application withdrawn. ${eligibility.reason}`
-                : "Application withdrawn. No refund available."
-        };
-=======
         // Fetch project details to get client_id and project_title
         const project = await DB(T.PROJECTS_TASK)
             .where({ projects_task_id: application.projects_task_id })
@@ -449,7 +401,6 @@
                 is_read: false
             });
         }
->>>>>>> 04bbd5bd
     }
 
     public async getApplicationCountByProject(projects_task_id: number): Promise<number> {
