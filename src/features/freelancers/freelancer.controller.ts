import { Request, Response, NextFunction } from 'express';
import FreelancerService from './freelancer.service';
import { FreelancerUpdateDto } from '../freelancers/freelancer.update.dto';
import { RequestWithUser } from '../../interfaces/auth.interface';
import VideoEditorService from '../videoeditors/videoeditor.service';


//Freelancer Controller

export class FreelancerController {
    private freelancerService = new FreelancerService();

    public getAllFreelancers = async (
        req: Request,
        res: Response,
        next: NextFunction
    ): Promise<void> => {
        try {
            const freelancers = await this.freelancerService.getAllFreelancers();

            res.status(200).json({
                success: true,
                count: freelancers.length,
                data: freelancers
            });
        } catch (error) {
            next(error);
        };
    }
<<<<<<< HEAD
    public getAvailableFreelancers = async (
=======

    public getAllFreelancersPublic = async (
>>>>>>> cca65d7d
        req: Request,
        res: Response,
        next: NextFunction
    ): Promise<void> => {
        try {
<<<<<<< HEAD
            const freelancers = await this.freelancerService.getAvailableFreelancers();
=======
            const freelancers = await this.freelancerService.getAllFreelancersPublic();
>>>>>>> cca65d7d

            res.status(200).json({
                success: true,
                count: freelancers.length,
                data: freelancers
            });
        } catch (error) {
            next(error);
        }
<<<<<<< HEAD
    };
=======
    }
>>>>>>> cca65d7d
}<|MERGE_RESOLUTION|>--- conflicted
+++ resolved
@@ -27,22 +27,13 @@
             next(error);
         };
     }
-<<<<<<< HEAD
     public getAvailableFreelancers = async (
-=======
-
-    public getAllFreelancersPublic = async (
->>>>>>> cca65d7d
         req: Request,
         res: Response,
         next: NextFunction
     ): Promise<void> => {
         try {
-<<<<<<< HEAD
             const freelancers = await this.freelancerService.getAvailableFreelancers();
-=======
-            const freelancers = await this.freelancerService.getAllFreelancersPublic();
->>>>>>> cca65d7d
 
             res.status(200).json({
                 success: true,
@@ -52,9 +43,5 @@
         } catch (error) {
             next(error);
         }
-<<<<<<< HEAD
-    };
-=======
     }
->>>>>>> cca65d7d
 }