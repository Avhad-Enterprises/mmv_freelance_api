--- conflicted
+++ resolved
@@ -28,18 +28,5 @@
             this.freelancerController.getAllFreelancers
         );
 
-<<<<<<< HEAD
-        this.router.get(
-            `${this.path}/availablefreelancer`,
-            this.freelancerController.getAvailableFreelancers
-        );
-
-=======
-        //Get all freelancers (public-safe version without email/phone)
-        this.router.get(
-            `${this.path}/getfreelancers-public`,
-            this.freelancerController.getAllFreelancersPublic
-        );
->>>>>>> cca65d7d
     }
 }